terraform {
  required_providers {
    saviynt = {
      source  = "registry.terraform.io/local/saviynt"
      version = "1.0.0"
    }
  }
}

provider "saviynt" {
  server_url      = var.SAVIYNT_SERVER_URL
  username = var.SAVIYNT_USERNAME
  password = var.SAVIYNT_PASSWORD
}

resource "saviynt_ad_connection_resource" "example" {
<<<<<<< HEAD
  connection_type               = "AD"
  connection_name               = "namefortheconnection"
  url                           = format("%s://%s:%d", var.LDAP_PROTOCOL, var.IP_ADDRESS, var.LDAP_PORT)
  password                      = var.PASSWORD
  username                      = var.BIND_USER
  vault_connection              = var.VAULT_CONNECTION
  vault_configuration           = var.VAULT_CONFIG
  save_in_vault                 = var.SAVE_IN_VAULT
  object_filter                 = "example"
  entitlement_attribute         = "example"
  group_search_base_dn          = var.BASE_CONTAINER
  page_size                     = "1000"
  base                          = var.BASE_CONTAINER
  account_name_rule             = format("CN=task.accountName,%s###CN=task.accountName1,%s###CN=task.accountName2,%s", var.BASE_CONTAINER, var.BASE_CONTAINER, var.BASE_CONTAINER)
  set_random_password           = "false"
  reuse_inactive_account        = "false"
  check_for_unique              = "example"
  reset_and_change_passwrd_json = "example"
  password_min_length           = "2"
  password_max_length           = "2"
  password_no_of_caps_alpha     = "2"
  password_no_of_digits         = "2"
  password_no_of_spl_chars      = "2"
  unlock_account_json           = "example"
  pam_config                    = "example"
=======
  connection_type     = "AD"
  connection_name     = "Terraform_AD_Connector_21"
  url                 = format("%s://%s:%d", var.LDAP_PROTOCOL, var.IP_ADDRESS, var.LDAP_PORT)
  password            = var.PASSWORD
  username            = var.BIND_USER
  vault_connection    = var.VAULT_CONNECTION
  vault_configuration = var.VAULT_CONFIG
  save_in_vault       = var.SAVE_IN_VAULT
  searchfilter       = var.BASE_CONTAINER
  group_search_base_dn = var.BASE_CONTAINER
  base                 = var.BASE_CONTAINER
  ldap_or_ad                   = "AD"
  entitlement_attribute        = "memberOf"
>>>>>>> 0fe402c7
}<|MERGE_RESOLUTION|>--- conflicted
+++ resolved
@@ -14,33 +14,6 @@
 }
 
 resource "saviynt_ad_connection_resource" "example" {
-<<<<<<< HEAD
-  connection_type               = "AD"
-  connection_name               = "namefortheconnection"
-  url                           = format("%s://%s:%d", var.LDAP_PROTOCOL, var.IP_ADDRESS, var.LDAP_PORT)
-  password                      = var.PASSWORD
-  username                      = var.BIND_USER
-  vault_connection              = var.VAULT_CONNECTION
-  vault_configuration           = var.VAULT_CONFIG
-  save_in_vault                 = var.SAVE_IN_VAULT
-  object_filter                 = "example"
-  entitlement_attribute         = "example"
-  group_search_base_dn          = var.BASE_CONTAINER
-  page_size                     = "1000"
-  base                          = var.BASE_CONTAINER
-  account_name_rule             = format("CN=task.accountName,%s###CN=task.accountName1,%s###CN=task.accountName2,%s", var.BASE_CONTAINER, var.BASE_CONTAINER, var.BASE_CONTAINER)
-  set_random_password           = "false"
-  reuse_inactive_account        = "false"
-  check_for_unique              = "example"
-  reset_and_change_passwrd_json = "example"
-  password_min_length           = "2"
-  password_max_length           = "2"
-  password_no_of_caps_alpha     = "2"
-  password_no_of_digits         = "2"
-  password_no_of_spl_chars      = "2"
-  unlock_account_json           = "example"
-  pam_config                    = "example"
-=======
   connection_type     = "AD"
   connection_name     = "Terraform_AD_Connector_21"
   url                 = format("%s://%s:%d", var.LDAP_PROTOCOL, var.IP_ADDRESS, var.LDAP_PORT)
@@ -54,5 +27,4 @@
   base                 = var.BASE_CONTAINER
   ldap_or_ad                   = "AD"
   entitlement_attribute        = "memberOf"
->>>>>>> 0fe402c7
 }