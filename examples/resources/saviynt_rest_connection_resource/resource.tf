<<<<<<< HEAD
resource "saviynt_rest_connection_resource" "sample" {
  connection_type = "REST"
  connection_name = "sample-rest-connector"
  config_json     = <<EOF
  {"showLogs":true}
   EOF
  create_account_json = jsonencode({
    "accountIdPath" : "call1.message.id",
    "dateFormat" : "yyyy-MM-dd'T'HH:mm:ssXXX",
    "responseColsToPropsMap" : {
      "displayName" : "call1.message.displayName~#~char",
      "name" : "call1.message.userPrincipalName~#~char"
    },
    "call" : [
      {
        "name" : "call1",
        "connection" : "EntraIDAuth",
        "url" : "<...>",
        "httpMethod" : "POST",
        "httpParams" : "{\"accountEnabled\":true,\"displayName\":\"$${user.firstname} $${user.lastname}\",\"mailNickname\":\"$${user.firstname}\",\"userPrincipalName\":\"$${user.firstname}.$${user.lastname}@saviyntlivedev.onmicrosoft.com\",\"passwordProfile\":{\"forceChangePasswordNextSignIn\":true,\"password\":\"$${password}\"}}",
        "httpHeaders" : {
          "Authorization" : "$${access_token}"
        },
        "httpContentType" : "application/json",
        "successResponses" : {
          "statusCode" : [
            200,
            201,
            204,
            205
          ]
        }
      }
    ]
  })
  connection_json = jsonencode({
    "authentications" : {
      "EntraIDAuth" : {
        "authType" : "oauth2",
        "url" : "<...>",
        "httpMethod" : "POST",
        "httpParams" : {
          "grant_type" : "client_credentials",
          "client_secret" : "XXXXX",
          "client_id" : "XXXX",
          "resource" : "<...>"
        },
        "httpHeaders" : {
          "contentType" : "application/x-www-form-urlencoded"
        },
        "httpContentType" : "application/x-www-form-urlencoded",
        "errorPath" : "errors.type",
        "retryFailureStatusCode" : [
          401
        ],
        "maxRefreshTryCount" : 5,
        "tokenResponsePath" : "access_token",
        "tokenType" : "Bearer",
        "accessToken" : "Bearer access_token"
      }
    }
  })
  import_account_ent_json = jsonencode({
    "accountParams" : {
      "connection" : "EntraIDAuth",
      "processingType" : "SequentialAndIterative",
      "call" : {
        "call1" : {
          "callOrder" : 0,
          "stageNumber" : 0,
          "showJobHistory" : true,
          "http" : {
            "url" : "<...>",
            "httpContentType" : "application/json",
            "httpMethod" : "GET",
            "httpHeaders" : {
              "Authorization" : "$${access_token}",
              "Accept" : "application/json"
            }
          },
          "listField" : "value",
          "keyField" : "accountID",
          "colsToPropsMap" : {
            "accountID" : "id~#~char",
            "name" : "userPrincipalName~#~char",
            "displayName" : "displayName~#~char",
            "customproperty10" : "accountEnabled~#~char",
            "customproperty31" : "STORE#ACC#ENT#MAPPINGINFO~#~char"
          },
          "pagination" : {
            "nextUrl" : {
              "nextUrlPath" : "@odata.nextLink"
            }
          },
          "disableDeletedAccounts" : true
        }
      },
      "successResponses" : {
        "statusCode" : [
          200,
          201,
          202,
          203,
          204,
          205
        ]
      }
    },
    "entitlementParams" : {
      "connection" : "EntraIDAuth",
      "processingType" : "SequentialAndIterative",
      "unsuccessResponses" : null,
      "doNotChangeIfFailed" : true,
      "entTypes" : {
        "AccessPackages" : {
          "entTypeOrder" : 0,
          "entTypeLabels" : {
            "customproperty1" : "PolicyID"
          },
          "call" : {
            "call1" : {
              "connection" : "EntraIDAuth",
              "callOrder" : 0,
              "stageNumber" : 0,
              "showJobHistory" : true,
              "http" : {
                "url" : "<...>",
                "httpContentType" : "application/json",
                "httpMethod" : "GET",
                "httpHeaders" : {
                  "Authorization" : "$${access_token}",
                  "Accept" : "application/json"
                }
              },
              "listField" : "value",
              "keyField" : "entitlementID",
              "colsToPropsMap" : {
                "entitlement_value" : "displayName~#~char",
                "entitlementID" : "id~#~char",
                "displayname" : "displayName~#~char",
                "entitlementMappingJson" : "STORE#ENT#MAPPINGINFO~#~char"
              }
            }
          },
          "entMappings" : {
            "AssignmentPolicy" : {
              "listPath" : "assignmentPolicies",
              "idPath" : "id",
              "idColumn" : "entitlementID",
              "mappingTypes" : [
                "ENT2"
              ]
            }
          }
        },
        "AssignmentPolicy" : {
          "entTypeOrder" : 1,
          "entTypeLabels" : {
            "customproperty1" : "PolicyID"
          },
          "call" : {
            "call1" : {
              "connection" : "EntraIDAuth",
              "callOrder" : 0,
              "stageNumber" : 0,
              "showJobHistory" : true,
              "http" : {
                "url" : "<...>",
                "httpContentType" : "application/json",
                "httpMethod" : "GET",
                "httpHeaders" : {
                  "Authorization" : "$${access_token}",
                  "Accept" : "application/json"
                }
              },
              "listField" : "value",
              "keyField" : "entitlementID",
              "colsToPropsMap" : {
                "entitlement_value" : "displayName~#~char",
                "entitlementID" : "id~#~char",
                "displayname" : "displayName~#~char"
              },
              "pagination" : {
                "nextUrl" : {
                  "nextUrlPath" : "@odata.nextLink"
                }
              },
              "disableDeletedEntitlements" : true
            }
          }
        }
      },
      "successResponses" : {
        "statusCode" : [
          200,
          201,
          202,
          203,
          204,
          205
        ]
      }
    },
    "acctEntParams" : {
      "entTypes" : {
        "AccessPackages" : {
          "call" : {
            "call1" : {
              "connection" : "EntraIDAuth",
              "showJobHistory" : true,
              "callOrder" : 0,
              "stageNumber" : 0,
              "processingType" : "http",
              "http" : {
                "url" : "<...>",

                "httpContentType" : "application/json",
                "httpMethod" : "GET",
                "httpHeaders" : {
                  "Authorization" : "$${access_token}",
                  "Accept" : "application/json"
                }
              },
              "listField" : "value",
              "acctIdPath" : "target.objectId",
              "acctKeyField" : "accountID",
              "entIdPath" : "accessPackage.id",
              "entKeyField" : "entitlementID",
              "pagination" : {
                "nextUrl" : {
                  "nextUrlPath" : "@odata.nextLink"
                }
              }
            }
          }
        }
      },
      "successResponses" : {
        "statusCode" : [
          200,
          201,
          202,
          203,
          204,
          205
        ]
      },
      "unsuccessResponses" : null
    }
=======
terraform {
  required_providers {
    saviynt = {
      source  = "registry.terraform.io/local/saviynt"
      version = "1.0.0"
    }
  }
}

provider "saviynt" {
  server_url      = var.SAVIYNT_SERVER_URL
  username = var.SAVIYNT_USERNAME
  password = var.SAVIYNT_PASSWORD
}

resource "saviynt_rest_connection_resource" "rest" {
  connection_type = "REST"
  connection_name = "Terraform_Rest_Connector25"
  connection_json = jsonencode({
    url      = "https://api.example.com"
    authType = "Bearer"
    token    = "$${access_token}"
  })
  import_user_json = jsonencode({
    method = "GET"
    url    = "https://api.example.com/users"
    headers = {
      Authorization = "Bearer $${access_token}"
    }
    keyField = "id"
    colsToPropsMap = {
      userID   = "id~#~char"
      username = "username~#~char"
      email    = "email~#~char"
    }
  })
  import_account_ent_json = jsonencode({
    method   = "GET"
    url      = "https://api.example.com/userEntitlements"
    keyField = "accountID"
    colsToPropsMap = {
      accountID = "account.id~#~char"
      entName   = "entitlement.name~#~char"
    }
  })
  status_threshold_config = jsonencode({
    threshold = 5
    unit      = "days"
  })
  create_account_json = jsonencode({
    method = "POST"
    url    = "https://api.example.com/accounts"
    body = {
      username = "$${user.username}"
      email    = "$${user.email}"
      role     = "$${user.defaultRole}"
    }
  })
  update_account_json = jsonencode({
    method = "PUT"
    url    = "https://api.example.com/accounts/$${user.accountID}"
    body = {
      displayName = "$${user.fullname}"
    }
  })
  enable_account_json = jsonencode({
    method = "PATCH"
    url    = "https://api.example.com/accounts/$${user.accountID}/enable"
  })
  disable_account_json = jsonencode({
    method = "PATCH"
    url    = "https://api.example.com/accounts/$${user.accountID}/disable"
  })
  add_access_json = jsonencode({
    method = "POST"
    url    = "https://api.example.com/accounts/$${user.accountID}/access"
    body = {
      entitlementID = "$${entitlement.id}"
    }
  })
  remove_access_json = jsonencode({
    method = "DELETE"
    url    = "https://api.example.com/accounts/$${user.accountID}/access/$${entitlement.id}"
  })
  update_user_json = jsonencode({
    method = "PATCH"
    url    = "https://api.example.com/users/$${user.userID}"
    body = {
      phone = "$${user.phone}"
    }
  })
  change_pass_json = jsonencode({
    method = "POST"
    url    = "https://api.example.com/accounts/$${user.accountID}/password"
    body = {
      newPassword = "$${user.new_password}"
    }
  })
  remove_account_json = jsonencode({
    method = "DELETE"
    url    = "https://api.example.com/accounts/$${user.accountID}"
  })
  ticket_status_json = jsonencode({
    method = "GET"
    url    = "https://servicedesk.example.com/tickets/$${ticketID}/status"
  })
  create_ticket_json = jsonencode({
    method = "POST"
    url    = "https://servicedesk.example.com/tickets"
    body = {
      subject     = "Access Request for $${user.username}"
      description = "Please grant access to $${entitlement.name}"
      priority    = "Medium"
    }
  })
  endpoints_filter = "endpoint_type = 'REST'"
  passwd_policy_json = jsonencode({
    minLength      = 8
    maxLength      = 16
    numUpperCase   = 1
    numDigits      = 2
    numSpecialChar = 1
  })
  config_json = jsonencode({
    showLogs=true
  })
  add_ffid_access_json = jsonencode({
    method = "POST"
    url    = "https://api.example.com/ffid/access"
    body = {
      userID = "$${user.userID}"
      ffid   = "$${entitlement.ffid}"
    }
  })
  remove_ffid_access_json = jsonencode({
    method = "DELETE"
    url    = "https://api.example.com/ffid/access/$${entitlement.ffid}?user=$${user.userID}"
  })
  modify_user_data_json = jsonencode({
    method = "PATCH"
    url    = "https://api.example.com/users/$${user.userID}"
    body = {
      department = "$${user.department}"
    }
  })
  send_otp_json = jsonencode({
    method = "POST"
    url    = "https://api.example.com/otp/send"
    body = {
      user = "$${user.email}"
    }
  })
  validate_otp_json = jsonencode({
    method = "POST"
    url    = "https://api.example.com/otp/validate"
    body = {
      otp   = "$${otp}"
      email = "$${user.email}"
    }
  })
  pam_config = jsonencode({
    pam_enabled  = true
    vault_system = "CyberArk"
    rotation     = "on_login"
>>>>>>> 0fe402c7
  })
}<|MERGE_RESOLUTION|>--- conflicted
+++ resolved
@@ -1,254 +1,3 @@
-<<<<<<< HEAD
-resource "saviynt_rest_connection_resource" "sample" {
-  connection_type = "REST"
-  connection_name = "sample-rest-connector"
-  config_json     = <<EOF
-  {"showLogs":true}
-   EOF
-  create_account_json = jsonencode({
-    "accountIdPath" : "call1.message.id",
-    "dateFormat" : "yyyy-MM-dd'T'HH:mm:ssXXX",
-    "responseColsToPropsMap" : {
-      "displayName" : "call1.message.displayName~#~char",
-      "name" : "call1.message.userPrincipalName~#~char"
-    },
-    "call" : [
-      {
-        "name" : "call1",
-        "connection" : "EntraIDAuth",
-        "url" : "<...>",
-        "httpMethod" : "POST",
-        "httpParams" : "{\"accountEnabled\":true,\"displayName\":\"$${user.firstname} $${user.lastname}\",\"mailNickname\":\"$${user.firstname}\",\"userPrincipalName\":\"$${user.firstname}.$${user.lastname}@saviyntlivedev.onmicrosoft.com\",\"passwordProfile\":{\"forceChangePasswordNextSignIn\":true,\"password\":\"$${password}\"}}",
-        "httpHeaders" : {
-          "Authorization" : "$${access_token}"
-        },
-        "httpContentType" : "application/json",
-        "successResponses" : {
-          "statusCode" : [
-            200,
-            201,
-            204,
-            205
-          ]
-        }
-      }
-    ]
-  })
-  connection_json = jsonencode({
-    "authentications" : {
-      "EntraIDAuth" : {
-        "authType" : "oauth2",
-        "url" : "<...>",
-        "httpMethod" : "POST",
-        "httpParams" : {
-          "grant_type" : "client_credentials",
-          "client_secret" : "XXXXX",
-          "client_id" : "XXXX",
-          "resource" : "<...>"
-        },
-        "httpHeaders" : {
-          "contentType" : "application/x-www-form-urlencoded"
-        },
-        "httpContentType" : "application/x-www-form-urlencoded",
-        "errorPath" : "errors.type",
-        "retryFailureStatusCode" : [
-          401
-        ],
-        "maxRefreshTryCount" : 5,
-        "tokenResponsePath" : "access_token",
-        "tokenType" : "Bearer",
-        "accessToken" : "Bearer access_token"
-      }
-    }
-  })
-  import_account_ent_json = jsonencode({
-    "accountParams" : {
-      "connection" : "EntraIDAuth",
-      "processingType" : "SequentialAndIterative",
-      "call" : {
-        "call1" : {
-          "callOrder" : 0,
-          "stageNumber" : 0,
-          "showJobHistory" : true,
-          "http" : {
-            "url" : "<...>",
-            "httpContentType" : "application/json",
-            "httpMethod" : "GET",
-            "httpHeaders" : {
-              "Authorization" : "$${access_token}",
-              "Accept" : "application/json"
-            }
-          },
-          "listField" : "value",
-          "keyField" : "accountID",
-          "colsToPropsMap" : {
-            "accountID" : "id~#~char",
-            "name" : "userPrincipalName~#~char",
-            "displayName" : "displayName~#~char",
-            "customproperty10" : "accountEnabled~#~char",
-            "customproperty31" : "STORE#ACC#ENT#MAPPINGINFO~#~char"
-          },
-          "pagination" : {
-            "nextUrl" : {
-              "nextUrlPath" : "@odata.nextLink"
-            }
-          },
-          "disableDeletedAccounts" : true
-        }
-      },
-      "successResponses" : {
-        "statusCode" : [
-          200,
-          201,
-          202,
-          203,
-          204,
-          205
-        ]
-      }
-    },
-    "entitlementParams" : {
-      "connection" : "EntraIDAuth",
-      "processingType" : "SequentialAndIterative",
-      "unsuccessResponses" : null,
-      "doNotChangeIfFailed" : true,
-      "entTypes" : {
-        "AccessPackages" : {
-          "entTypeOrder" : 0,
-          "entTypeLabels" : {
-            "customproperty1" : "PolicyID"
-          },
-          "call" : {
-            "call1" : {
-              "connection" : "EntraIDAuth",
-              "callOrder" : 0,
-              "stageNumber" : 0,
-              "showJobHistory" : true,
-              "http" : {
-                "url" : "<...>",
-                "httpContentType" : "application/json",
-                "httpMethod" : "GET",
-                "httpHeaders" : {
-                  "Authorization" : "$${access_token}",
-                  "Accept" : "application/json"
-                }
-              },
-              "listField" : "value",
-              "keyField" : "entitlementID",
-              "colsToPropsMap" : {
-                "entitlement_value" : "displayName~#~char",
-                "entitlementID" : "id~#~char",
-                "displayname" : "displayName~#~char",
-                "entitlementMappingJson" : "STORE#ENT#MAPPINGINFO~#~char"
-              }
-            }
-          },
-          "entMappings" : {
-            "AssignmentPolicy" : {
-              "listPath" : "assignmentPolicies",
-              "idPath" : "id",
-              "idColumn" : "entitlementID",
-              "mappingTypes" : [
-                "ENT2"
-              ]
-            }
-          }
-        },
-        "AssignmentPolicy" : {
-          "entTypeOrder" : 1,
-          "entTypeLabels" : {
-            "customproperty1" : "PolicyID"
-          },
-          "call" : {
-            "call1" : {
-              "connection" : "EntraIDAuth",
-              "callOrder" : 0,
-              "stageNumber" : 0,
-              "showJobHistory" : true,
-              "http" : {
-                "url" : "<...>",
-                "httpContentType" : "application/json",
-                "httpMethod" : "GET",
-                "httpHeaders" : {
-                  "Authorization" : "$${access_token}",
-                  "Accept" : "application/json"
-                }
-              },
-              "listField" : "value",
-              "keyField" : "entitlementID",
-              "colsToPropsMap" : {
-                "entitlement_value" : "displayName~#~char",
-                "entitlementID" : "id~#~char",
-                "displayname" : "displayName~#~char"
-              },
-              "pagination" : {
-                "nextUrl" : {
-                  "nextUrlPath" : "@odata.nextLink"
-                }
-              },
-              "disableDeletedEntitlements" : true
-            }
-          }
-        }
-      },
-      "successResponses" : {
-        "statusCode" : [
-          200,
-          201,
-          202,
-          203,
-          204,
-          205
-        ]
-      }
-    },
-    "acctEntParams" : {
-      "entTypes" : {
-        "AccessPackages" : {
-          "call" : {
-            "call1" : {
-              "connection" : "EntraIDAuth",
-              "showJobHistory" : true,
-              "callOrder" : 0,
-              "stageNumber" : 0,
-              "processingType" : "http",
-              "http" : {
-                "url" : "<...>",
-
-                "httpContentType" : "application/json",
-                "httpMethod" : "GET",
-                "httpHeaders" : {
-                  "Authorization" : "$${access_token}",
-                  "Accept" : "application/json"
-                }
-              },
-              "listField" : "value",
-              "acctIdPath" : "target.objectId",
-              "acctKeyField" : "accountID",
-              "entIdPath" : "accessPackage.id",
-              "entKeyField" : "entitlementID",
-              "pagination" : {
-                "nextUrl" : {
-                  "nextUrlPath" : "@odata.nextLink"
-                }
-              }
-            }
-          }
-        }
-      },
-      "successResponses" : {
-        "statusCode" : [
-          200,
-          201,
-          202,
-          203,
-          204,
-          205
-        ]
-      },
-      "unsuccessResponses" : null
-    }
-=======
 terraform {
   required_providers {
     saviynt = {
@@ -413,6 +162,5 @@
     pam_enabled  = true
     vault_system = "CyberArk"
     rotation     = "on_login"
->>>>>>> 0fe402c7
   })
 }