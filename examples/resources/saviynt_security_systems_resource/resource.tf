--- conflicted
+++ resolved
@@ -12,53 +12,6 @@
   password   = var.SAVIYNT_PASSWORD
 }
 resource "saviynt_security_system_resource" "example" {
-<<<<<<< HEAD
-  systemname                            = "nameforthesecuritysystem"
-  display_name                          = "displaynameforthesecuritysystem"
-  hostname                              = "jira.example.com"
-  port                                  = "443"
-  access_add_workflow                   = "AccessAdd_Default_Workflow"
-  access_remove_workflow                = "AccessRemove_Approval_Workflow"
-  add_service_account_workflow          = "ServiceAccountAdd_Approval"
-  remove_service_account_workflow       = "ServiceAccountRemove_Immediate"
-  connection_parameters                 = <<EOT
-	{
-	"authType": "basic",
-	"apiKey": "abc123",
-	"timeout": 30
-	}
-	EOT
-  automated_provisioning                = "true"
-  use_open_connector                    = "false"
-  recon_application                     = "JIRA_RECON_APP"
-  instant_provision                     = "true"
-  provisioning_tries                    = "3"
-  provisioning_comments                 = "Auto-provisioned by Terraform"
-  proposed_account_owners_workflow      = "AccountOwnerApprovalWorkflow"
-  firefighterid_workflow                = "FirefighterDefaultWorkflow"
-  firefighterid_request_access_workflow = "FirefighterAccessRequest"
-  policy_rule                           = "Default_Policy_Rule"
-  policy_rule_service_account           = "ServiceAccountPolicy"
-  connectionname                        = "jira_connection"
-  provisioning_connection               = "jira_provisioning_conn"
-  service_desk_connection               = "servicenow_sd_conn"
-  external_risk_connection_json         = <<EOT
-	{
-	"url": "https://external-risk-api.example.com",
-	"apiKey": "external-api-key",
-	"threshold": 0.7
-	}
-	EOT
-  inherent_sod_report_fields            = <<EOT
-	[
-	"Application Name",
-	"Risk Level",
-	"Control Owner",
-	"Violation Count"
-	]
-	EOT
-=======
   systemname                            = "shaleenhuddle1"
   display_name                          = "shaleenhuddle1"
->>>>>>> d54283bb
 }