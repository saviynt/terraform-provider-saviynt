--- conflicted
+++ resolved
@@ -150,12 +150,9 @@
 		RestNewTestConnectionResource,
 		DBNewTestConnectionResource,
 		ADSINewTestConnectionResource,
-<<<<<<< HEAD
 		WorkdayNewTestConnectionResource,
 		ENTRAIDNewTestConnectionResource,
-=======
 		SAPNewTestConnectionResource,
->>>>>>> f13ea79f
 		NewEndpointResource,
 	}
 }