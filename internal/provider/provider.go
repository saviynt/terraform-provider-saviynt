--- conflicted
+++ resolved
@@ -159,11 +159,8 @@
 		ENTRAIDNewTestConnectionResource,
 		SALESFORCENewTestConnectionResource,
 		SAPNewTestConnectionResource,
-<<<<<<< HEAD
 		UNIXNewTestConnectionResource,
-=======
 		GITHUBRESTNewTestConnectionResource,
->>>>>>> 6dc95ea7
 		NewEndpointResource,
 	}
 }