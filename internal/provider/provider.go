// Copyright (c) HashiCorp, Inc.
// SPDX-License-Identifier: MPL-2.0

package provider

import (
	"context"
	"log"
	"strings"

	"github.com/hashicorp/terraform-plugin-framework/datasource"
	"github.com/hashicorp/terraform-plugin-framework/provider"
	"github.com/hashicorp/terraform-plugin-framework/provider/schema"
	"github.com/hashicorp/terraform-plugin-framework/resource"
	"github.com/hashicorp/terraform-plugin-framework/types"
	s "github.com/saviynt/saviynt-api-go-client"
)

// Ensure SaviyntProvider satisfies Terraform's provider interfaces.
var (
	_ provider.Provider = &saviyntProvider{}
)

func New(version string) func() provider.Provider {
	return func() provider.Provider {
		return &saviyntProvider{
			version: version,
		}
	}
}

// SaviyntProvider defines the provider implementation.
type saviyntProvider struct {
	version      string
	client       *s.Client // your Go client SDK instance
	accessToken  string
	refreshToken string
	expiresIn    int64
}

// SaviyntProviderModel describes the provider data model.
type SaviyntProviderModel struct {
	ServerURL types.String `tfsdk:"server_url"`
	Username  types.String `tfsdk:"username"`
	Password  types.String `tfsdk:"password"`
}

func (p *saviyntProvider) Metadata(_ context.Context, _ provider.MetadataRequest, resp *provider.MetadataResponse) {
	resp.TypeName = "saviynt"
	resp.Version = p.version
}

func (p *saviyntProvider) Schema(_ context.Context, _ provider.SchemaRequest, resp *provider.SchemaResponse) {
	resp.Schema = schema.Schema{
		Description: "Interact with the Saviynt ECM",
		Attributes: map[string]schema.Attribute{
			"server_url": schema.StringAttribute{
				Required:    true,
				Description: "URL of Saviynt server.",
			},
			"username": schema.StringAttribute{
				Required:    true,
				Description: "Username for authentication.",
			},
			"password": schema.StringAttribute{
				Required:    true,
				Sensitive:   true,
				Description: "Password for user authentication.",
			},
		},
	}
}

// Configure prepares a Saviynt API client for data sources and resources.
func (p *saviyntProvider) Configure(ctx context.Context, req provider.ConfigureRequest, resp *provider.ConfigureResponse) {
	var config SaviyntProviderModel

	configDiagnostics := req.Config.Get(ctx, &config)
	resp.Diagnostics.Append(configDiagnostics...)

	if resp.Diagnostics.HasError() {
		log.Println("Diagnostics contain errors, returning early.")
		return
	}

	if config.ServerURL.IsUnknown() || config.ServerURL.IsNull() ||
		config.Username.IsUnknown() || config.Username.IsNull() ||
		config.Password.IsUnknown() || config.Password.IsNull() {
		resp.Diagnostics.AddError(
			"Missing Configuration",
			"server_url, username, and password must be set.",
		)
		return
	}
	ctx = context.Background()

	serverURL := config.ServerURL.ValueString()

	serverURL = strings.TrimPrefix(strings.TrimPrefix(serverURL, "https://"), "http://")

	client, err := s.NewClient(ctx, s.Credentials{
		ServerURL: "https://" + serverURL,
		Username:  config.Username.ValueString(),
		Password:  config.Password.ValueString(),
	})
	if err != nil {
		log.Printf("Failed to create Saviynt client: %v", err)
		resp.Diagnostics.AddError(
			"Failed to create Saviynt client",
			"Could not initialize Saviynt API client: "+err.Error(),
		)
		return
	}

	token := client.Token()
	if token == nil {
		log.Printf("Token error: Failed to fetch access token.")
		resp.Diagnostics.AddError("Token Error", "Failed to fetch access token.")
		return
	}

	// Store the token details in the provider struct.
	p.client = client
	p.accessToken = token.AccessToken
	p.refreshToken = token.RefreshToken
	p.expiresIn = token.ExpiresIn
	//Storing in Resource and Datasource
	resp.ResourceData = p
	resp.DataSourceData = p

}

// DataSources defines the data sources implemented in the provider.
func (p *saviyntProvider) DataSources(ctx context.Context) []func() datasource.DataSource {
	return []func() datasource.DataSource{
		NewSecuritySystemsDataSource,
		NewEndpointsDataSource,
		NewConnectionsDataSource,
		NewADConnectionsDataSource,
		NewRESTConnectionsDataSource,
		NewADSIConnectionsDataSource,
		NewDBConnectionsDataSource,
		NewWorkdayConnectionsDataSource,
		NewSalesforceConnectionsDataSource,
		NewEntraIDConnectionsDataSource,
		NewSAPConnectionsDataSource,
	}
}

// Resources defines the resources implemented in the provider.
func (p *saviyntProvider) Resources(ctx context.Context) []func() resource.Resource {
	return []func() resource.Resource{
		NewSecuritySystemResource,
		ADNewTestConnectionResource,
		RestNewTestConnectionResource,
		DBNewTestConnectionResource,
		ADSINewTestConnectionResource,
		WorkdayNewTestConnectionResource,
<<<<<<< HEAD
=======
		ENTRAIDNewTestConnectionResource,
		SALESFORCENewTestConnectionResource,
		SAPNewTestConnectionResource,
>>>>>>> 2b396f7e
		NewEndpointResource,
	}
}<|MERGE_RESOLUTION|>--- conflicted
+++ resolved
@@ -156,12 +156,9 @@
 		DBNewTestConnectionResource,
 		ADSINewTestConnectionResource,
 		WorkdayNewTestConnectionResource,
-<<<<<<< HEAD
-=======
 		ENTRAIDNewTestConnectionResource,
 		SALESFORCENewTestConnectionResource,
 		SAPNewTestConnectionResource,
->>>>>>> 2b396f7e
 		NewEndpointResource,
 	}
 }