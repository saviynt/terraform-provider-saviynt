--- conflicted
+++ resolved
@@ -143,10 +143,7 @@
 		NewWorkdayConnectionsDataSource,
 		NewSalesforceConnectionsDataSource,
 		NewEntraIDConnectionsDataSource,
-<<<<<<< HEAD
 		NewSAPConnectionsDataSource,
-=======
->>>>>>> bca0de72
 	}
 }
 
