// Copyright (c) HashiCorp, Inc.
// SPDX-License-Identifier: MPL-2.0

package provider

import (
	"context"
	"log"
	"strings"

	"github.com/hashicorp/terraform-plugin-framework/datasource"
	"github.com/hashicorp/terraform-plugin-framework/provider"
	"github.com/hashicorp/terraform-plugin-framework/provider/schema"
	"github.com/hashicorp/terraform-plugin-framework/resource"
	"github.com/hashicorp/terraform-plugin-framework/types"
	s "github.com/saviynt/saviynt-api-go-client"
)

// Ensure SaviyntProvider satisfies Terraform's provider interfaces.
var (
	_ provider.Provider = &saviyntProvider{}
)

func New(version string) func() provider.Provider {
	return func() provider.Provider {
		return &saviyntProvider{
			version: version,
		}
	}
}

// SaviyntProvider defines the provider implementation.
type saviyntProvider struct {
	version      string
	client       *s.Client // your Go client SDK instance
	accessToken  string
	refreshToken string
	expiresIn    int64
}

// SaviyntProviderModel describes the provider data model.
type SaviyntProviderModel struct {
	ServerURL types.String `tfsdk:"server_url"`
	Username  types.String `tfsdk:"username"`
	Password  types.String `tfsdk:"password"`
}

func (p *saviyntProvider) Metadata(_ context.Context, _ provider.MetadataRequest, resp *provider.MetadataResponse) {
	resp.TypeName = "saviynt"
	resp.Version = p.version
}

func (p *saviyntProvider) Schema(_ context.Context, _ provider.SchemaRequest, resp *provider.SchemaResponse) {
	resp.Schema = schema.Schema{
		Description: "Interact with the Saviynt ECM",
		Attributes: map[string]schema.Attribute{
			"server_url": schema.StringAttribute{
				Required:    true,
				Description: "URL of Saviynt server.",
			},
			"username": schema.StringAttribute{
				Required:    true,
				Description: "Username for authentication.",
			},
			"password": schema.StringAttribute{
				Required:    true,
				Sensitive:   true,
				Description: "Password for user authentication.",
			},
		},
	}
}

// Configure prepares a Saviynt API client for data sources and resources.
func (p *saviyntProvider) Configure(ctx context.Context, req provider.ConfigureRequest, resp *provider.ConfigureResponse) {
	var config SaviyntProviderModel

	configDiagnostics := req.Config.Get(ctx, &config)
	resp.Diagnostics.Append(configDiagnostics...)

	if resp.Diagnostics.HasError() {
		log.Println("Diagnostics contain errors, returning early.")
		return
	}

	if config.ServerURL.IsUnknown() || config.ServerURL.IsNull() ||
		config.Username.IsUnknown() || config.Username.IsNull() ||
		config.Password.IsUnknown() || config.Password.IsNull() {
		resp.Diagnostics.AddError(
			"Missing Configuration",
			"server_url, username, and password must be set.",
		)
		return
	}
	ctx = context.Background()

	serverURL := config.ServerURL.ValueString()

	serverURL = strings.TrimPrefix(strings.TrimPrefix(serverURL, "https://"), "http://")

	client, err := s.NewClient(ctx, s.Credentials{
		ServerURL: "https://" + serverURL,
		Username:  config.Username.ValueString(),
		Password:  config.Password.ValueString(),
	})
	if err != nil {
		log.Printf("Failed to create Saviynt client: %v", err)
		resp.Diagnostics.AddError(
			"Failed to create Saviynt client",
			"Could not initialize Saviynt API client: "+err.Error(),
		)
		return
	}

	token := client.Token()
	if token == nil {
		log.Printf("Token error: Failed to fetch access token.")
		resp.Diagnostics.AddError("Token Error", "Failed to fetch access token.")
		return
	}

	// Store the token details in the provider struct.
	p.client = client
	p.accessToken = token.AccessToken
	p.refreshToken = token.RefreshToken
	p.expiresIn = token.ExpiresIn
	//Storing in Resource and Datasource
	resp.ResourceData = p
	resp.DataSourceData = p

}

// DataSources defines the data sources implemented in the provider.
func (p *saviyntProvider) DataSources(ctx context.Context) []func() datasource.DataSource {
	return []func() datasource.DataSource{
		NewSecuritySystemsDataSource,
		NewEndpointsDataSource,
		NewConnectionsDataSource,
		NewADConnectionsDataSource,
		NewRESTConnectionsDataSource,
		NewADSIConnectionsDataSource,
		NewDBConnectionsDataSource,
		NewWorkdayConnectionsDataSource,
		NewSalesforceConnectionsDataSource,
<<<<<<< HEAD
		NewEntraIDConnectionsDataSource,
=======
>>>>>>> 65cacdeb
	}
}

// Resources defines the resources implemented in the provider.
func (p *saviyntProvider) Resources(ctx context.Context) []func() resource.Resource {
	return []func() resource.Resource{
		NewSecuritySystemResource,
		ADNewTestConnectionResource,
		RestNewTestConnectionResource,
		DBNewTestConnectionResource,
		ADSINewTestConnectionResource,
		WorkdayNewTestConnectionResource,
		ENTRAIDNewTestConnectionResource,
		SALESFORCENewTestConnectionResource,
		SAPNewTestConnectionResource,
		NewEndpointResource,
	}
}<|MERGE_RESOLUTION|>--- conflicted
+++ resolved
@@ -142,10 +142,7 @@
 		NewDBConnectionsDataSource,
 		NewWorkdayConnectionsDataSource,
 		NewSalesforceConnectionsDataSource,
-<<<<<<< HEAD
 		NewEntraIDConnectionsDataSource,
-=======
->>>>>>> 65cacdeb
 	}
 }
 
