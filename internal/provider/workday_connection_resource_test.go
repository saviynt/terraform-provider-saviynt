--- conflicted
+++ resolved
@@ -21,13 +21,7 @@
 	filePath := "workday_connection_test_data.json"
 	createCfg := util.LoadConnectorData(t, filePath, "create")
 	updateCfg := util.LoadConnectorData(t, filePath, "update")
-<<<<<<< HEAD
-	resourceName:="saviynt_workday_connection_resource.w"
-  t.Logf("Status key json: %q", createCfg["status_key_json"])
-=======
 	resourceName := "saviynt_workday_connection_resource.w"
-	t.Logf("Status key json: %q", createCfg["status_key_json"])
->>>>>>> d105c880
 	resource.Test(t, resource.TestCase{
 		PreCheck:                 func() { testAccPreCheck(t) },
 		ProtoV6ProviderFactories: testAccProtoV6ProviderFactories,
@@ -52,19 +46,11 @@
 			},
 			// Import
 			{
-<<<<<<< HEAD
-				ResourceName:      resourceName,
-				ImportStateId: createCfg["connection_name"],
-				ImportState:       true,
-				ImportStateVerify: true,
-        		ImportStateVerifyIgnore: []string{"msg", "client_secret", "password", "refresh_token"},
-=======
 				ResourceName:            resourceName,
 				ImportStateId:           createCfg["connection_name"],
 				ImportState:             true,
 				ImportStateVerify:       true,
 				ImportStateVerifyIgnore: []string{"msg", "client_secret", "password", "refresh_token"},
->>>>>>> d105c880
 			},
 			// Update Step
 			{
@@ -89,11 +75,7 @@
 				Config:      testAccWorkdayConnectionResourceConfig("update_connection_name"),
 				ExpectError: regexp.MustCompile(`Connection name cannot be updated`),
 			},
-<<<<<<< HEAD
-      // Update the Connectiontype to a new value
-=======
 			// Update the Connectiontype to a new value
->>>>>>> d105c880
 			{
 				Config:      testAccWorkdayConnectionResourceConfig("update_connection_type"),
 				ExpectError: regexp.MustCompile(`Connection type cannot by updated`),
