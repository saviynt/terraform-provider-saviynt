--- conflicted
+++ resolved
@@ -405,10 +405,6 @@
 }
 func (r *SecuritySystemResource) Update(ctx context.Context, req resource.UpdateRequest, resp *resource.UpdateResponse) {
 	var plan securitySystemResourceModel
-<<<<<<< HEAD
-	// Extract plan from request
-	resp.Diagnostics.Append(req.Plan.Get(ctx, &plan)...)
-=======
 	var state securitySystemResourceModel
 
 	resp.Diagnostics.Append(req.State.Get(ctx, &state)...)
@@ -419,13 +415,10 @@
 	// Extract the desired state from the request.
 	diags := req.Plan.Get(ctx, &plan)
 	resp.Diagnostics.Append(diags...)
->>>>>>> 0fe402c7
 	if resp.Diagnostics.HasError() {
 		return
 	}
 
-<<<<<<< HEAD
-=======
 	if plan.Systemname.ValueString()!=state.Systemname.ValueString(){
 		resp.Diagnostics.AddError("Error", "System name cannot by updated")
 		log.Printf("[ERROR]: System name cannot by updated")
@@ -433,7 +426,6 @@
 	}
 
 	// Initialize OpenAPI Client Configuration.
->>>>>>> 0fe402c7
 	cfg := openapi.NewConfiguration()
 	apiBaseURL := strings.TrimPrefix(strings.TrimPrefix(r.client.APIBaseURL(), "https://"), "http://")
 	cfg.Host = apiBaseURL
