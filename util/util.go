// Copyright (c) HashiCorp, Inc.
// SPDX-License-Identifier: MPL-2.0

// util/util.go
package util

import (
	"encoding/json"
	"os"
	"sort"
	"strconv"
	"testing"

	"github.com/hashicorp/terraform-plugin-framework/attr"
	"github.com/hashicorp/terraform-plugin-framework/diag"
	"github.com/hashicorp/terraform-plugin-framework/types"
)

// safeString converts a *string to types.String safely.
func SafeString(s *string) types.String {
	if s == nil {
		return types.StringValue("")
	}
	return types.StringValue(*s)
}

func SafeBoolDatasource(b *bool) types.Bool {
	if b == nil {
		return types.BoolNull()
	}
	return types.BoolValue(*b)
}

func SafeStringDatasource(s *string) types.String {
	if s == nil {
		return types.StringNull()
	}
	return types.StringValue(*s)
}

// SafeDeref safely dereferences a *string, returning an empty string if nil.
func SafeDeref(s *string) string {
	if s == nil {
		return ""
	}
	return *s
}

// safeList converts a []string to a Terraform types.List.
func SafeList(items []string) (types.List, diag.Diagnostics) {
	if len(items) == 0 {
		return types.ListValueMust(types.StringType, []attr.Value{}), nil
	}

	var values []attr.Value
	for _, item := range items {
		values = append(values, types.StringValue(item))
	}

	return types.ListValue(types.StringType, values)
}

// ToTypesStringSlice converts a slice of Go strings to a slice of types.String.
func ToTypesStringSlice(items []string) []types.String {
	var result []types.String
	for _, s := range items {
		result = append(result, types.StringValue(s))
	}
	return result
}

func ConvertStringsToTFListString(items []string) types.List {
	var elements []attr.Value
	for _, item := range items {
		elements = append(elements, types.StringValue(item))
	}

	if len(elements) == 0 {
		return types.ListNull(types.StringType)
	}

	return types.ListValueMust(types.StringType, elements)
}

// ConvertStringsToTypesString converts a slice of Go strings to a slice of types.String.
func ConvertStringsToTypesString(items []string) []types.String {
	var result []types.String
	for _, item := range items {
		result = append(result, types.StringValue(item))
	}
	if len(result) == 0 {
		return nil
	}
	return result
}

// marshalDeterministic marshals a map[string]string into a JSON string
// with keys sorted in lexicographical order.
func MarshalDeterministic(m map[string]string) (string, error) {
	// Get the keys and sort them.
	keys := make([]string, 0, len(m))
	for k := range m {
		keys = append(keys, k)
	}
	sort.Strings(keys)

	// Build an ordered map slice.
	ordered := make(map[string]string, len(m))
	for _, k := range keys {
		ordered[k] = m[k]
	}

	// Marshal the ordered map.
	b, err := json.Marshal(ordered)
	if err != nil {
		return "", err
	}
	return string(b), nil
}
func StringPtr(v string) *string {
	return &v
}

func SafeStringConnector(s string) *string {
	if s == "" {
		return nil
	}
	return &s
}

func StringPointerOrEmpty(tfStr types.String) *string {
	if tfStr.IsNull() || tfStr.IsUnknown() {
		return nil
	}
	val := tfStr.ValueString()
	return &val
}

func ConvertTypesStringToStrings(input []string) []types.String {
	var result []types.String
	for _, v := range input {
		if v != "" {
			result = append(result, types.StringValue(v))
		}
	}
	if len(result) == 0 {
		return nil
	}
	return result
}

func SanitizeTypesStringList(input []types.String) []types.String {
	var result []types.String
	for _, v := range input {
		if !v.IsNull() && !v.IsUnknown() && v.ValueString() != "" {
			result = append(result, v)
		}
	}
	if len(result) == 0 {
		return nil // or you can return []types.String{} if you prefer an empty list
	}
	return result
}

func ConvertTFStringsToGoStrings(input types.List) []string {
	if input.IsNull() || input.IsUnknown() {
		return nil
	}

	var result []string

	for _, val := range input.Elements() {
		strVal, ok := val.(types.String)
		if !ok || strVal.IsNull() || strVal.IsUnknown() {
			continue
		}
		result = append(result, strVal.ValueString())
	}

	if len(result) == 0 {
		return nil
	}

	return result
}

func NormalizeTFListString(list types.List) types.List {
	if list.IsNull() || list.IsUnknown() || len(list.Elements()) == 0 {
		return types.ListNull(types.StringType)
	}
	return list
}

func SafeInt32(ptr *int32) types.Int32 {
	if ptr == nil {
		return types.Int32Null()
	}
	return types.Int32Value(*ptr)
}

func SafeInt64[T int32 | int64](value *T) types.Int64 {
	if value == nil {
		return types.Int64Null()
	}
	return types.Int64Value(int64(*value))
}

func Int32PtrToTFString(val *int32) types.String {
	if val != nil {
		str := strconv.Itoa(int(*val))
		return types.StringValue(str)
	}
	return types.StringNull()
<<<<<<< HEAD
}

func LoadConnectorData(t *testing.T, filePath, scenario string) map[string]string {
	// Load base JSON file
	data, err := os.ReadFile(filePath)
	if err != nil {
		t.Fatalf("failed to read test config file: %v", err)
	}
	var allData map[string]map[string]interface{}
	if err := json.Unmarshal(data, &allData); err != nil {
		t.Fatalf("failed to unmarshal test config: %v", err)
	}
	// Select create or update based on the scenario
	secrets, exists := allData[scenario]
	if !exists {
		t.Fatalf("scenario '%s' not found in config", scenario)
	}
	result := make(map[string]string)
	for key, value := range secrets {
		switch v := value.(type) {
		case string:
			// Keep plain strings as-is
			result[key] = v
		default:
			// Marshal complex/nested structures to JSON strings
			jsonValue, err := json.Marshal(value)
			if err != nil {
				t.Fatalf("failed to marshal value for key %s: %v", key, err)
			}
			result[key] = string(jsonValue)
		}
	}
	return result
}

func MustMarshal(t *testing.T, v interface{}) string {
	b, err := json.Marshal(v)
	if err != nil {
		t.Fatalf("failed to marshal JSON for check: %v", err)
	}
	return string(b)
=======
>>>>>>> 1ec61b1f
}<|MERGE_RESOLUTION|>--- conflicted
+++ resolved
@@ -211,7 +211,6 @@
 		return types.StringValue(str)
 	}
 	return types.StringNull()
-<<<<<<< HEAD
 }
 
 func LoadConnectorData(t *testing.T, filePath, scenario string) map[string]string {
@@ -253,6 +252,4 @@
 		t.Fatalf("failed to marshal JSON for check: %v", err)
 	}
 	return string(b)
-=======
->>>>>>> 1ec61b1f
-}+}
